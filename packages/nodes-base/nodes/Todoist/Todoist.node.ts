--- conflicted
+++ resolved
@@ -9,14 +9,11 @@
 	INodeTypeDescription,
 } from 'n8n-workflow';
 
-<<<<<<< HEAD
 import {todoistApiRequest,} from './GenericFunctions';
-=======
 import {
 	FormatDueDatetime,
 	todoistApiRequest,
 } from './GenericFunctions';
->>>>>>> 5c11eb52
 
 import {OperationType, TodoistService} from './Service';
 
@@ -607,149 +604,7 @@
 
 			try {
 				if (resource === 'task') {
-<<<<<<< HEAD
 					responseData = (await service.execute(this, OperationType[operation as keyof typeof OperationType]));
-=======
-					if (operation === 'create') {
-						//https://developer.todoist.com/rest/v1/#create-a-new-task
-						const content = this.getNodeParameter('content', i) as string;
-						const projectId = this.getNodeParameter('project', i) as number;
-						const labels = this.getNodeParameter('labels', i) as number[];
-						const options = this.getNodeParameter('options', i) as IDataObject;
-
-						const body: IBodyCreateTask = {
-							content,
-							project_id: projectId,
-							priority: (options.priority!) ? parseInt(options.priority as string, 10) : 1,
-						};
-
-						if (options.description) {
-							body.description = options.description as string;
-						}
-
-						if (options.dueDateTime) {
-							body.due_datetime = FormatDueDatetime(options.dueDateTime as string);
-						}
-
-						if (options.dueString) {
-							body.due_string = options.dueString as string;
-						}
-
-						if (options.dueLang) {
-							body.due_lang = options.dueLang as string;
-						}
-
-						if (labels !== undefined && labels.length !== 0) {
-							body.label_ids = labels;
-						}
-
-						if (options.section) {
-							body.section_id = options.section as number;
-						}
-
-						responseData = await todoistApiRequest.call(this, 'POST', '/tasks', body);
-					}
-					if (operation === 'close') {
-						//https://developer.todoist.com/rest/v1/#close-a-task
-						const id = this.getNodeParameter('taskId', i) as string;
-
-						responseData = await todoistApiRequest.call(this, 'POST', `/tasks/${id}/close`);
-
-						responseData = { success: true };
-
-					}
-					if (operation === 'delete') {
-						//https://developer.todoist.com/rest/v1/#delete-a-task
-						const id = this.getNodeParameter('taskId', i) as string;
-
-						responseData = await todoistApiRequest.call(this, 'DELETE', `/tasks/${id}`);
-
-						responseData = { success: true };
-
-					}
-					if (operation === 'get') {
-						//https://developer.todoist.com/rest/v1/#get-an-active-task
-						const id = this.getNodeParameter('taskId', i) as string;
-
-						responseData = await todoistApiRequest.call(this, 'GET', `/tasks/${id}`);
-					}
-					if (operation === 'getAll') {
-						//https://developer.todoist.com/rest/v1/#get-active-tasks
-						const returnAll = this.getNodeParameter('returnAll', i) as boolean;
-						const filters = this.getNodeParameter('filters', i) as IDataObject;
-						if (filters.projectId) {
-							qs.project_id = filters.projectId as string;
-						}
-						if (filters.labelId) {
-							qs.label_id = filters.labelId as string;
-						}
-						if (filters.filter) {
-							qs.filter = filters.filter as string;
-						}
-						if (filters.lang) {
-							qs.lang = filters.lang as string;
-						}
-						if (filters.ids) {
-							qs.ids = filters.ids as string;
-						}
-
-						responseData = await todoistApiRequest.call(this, 'GET', '/tasks', {}, qs);
-
-						if (!returnAll) {
-							const limit = this.getNodeParameter('limit', i) as number;
-							responseData = responseData.splice(0, limit);
-						}
-					}
-					if (operation === 'reopen') {
-						//https://developer.todoist.com/rest/v1/#get-an-active-task
-						const id = this.getNodeParameter('taskId', i) as string;
-
-						responseData = await todoistApiRequest.call(this, 'POST', `/tasks/${id}/reopen`);
-
-						responseData = { success: true };
-					}
-
-					if (operation === 'update') {
-						//https://developer.todoist.com/rest/v1/#update-a-task
-						const id = this.getNodeParameter('taskId', i) as string;
-						const updateFields = this.getNodeParameter('updateFields', i) as IDataObject;
-
-						const body: IBodyCreateTask = {};
-
-						if (updateFields.content) {
-							body.content = updateFields.content as string;
-						}
-
-						if (updateFields.priority) {
-							body.priority = parseInt(updateFields.priority as string, 10);
-						}
-
-						if (updateFields.description) {
-							body.description = updateFields.description as string;
-						}
-
-						if (updateFields.dueDateTime) {
-							body.due_datetime = FormatDueDatetime(updateFields.dueDateTime as string);
-						}
-
-						if (updateFields.dueString) {
-							body.due_string = updateFields.dueString as string;
-						}
-
-						if (updateFields.dueLang) {
-							body.due_lang = updateFields.dueLang as string;
-						}
-
-						if (updateFields.labels !== undefined &&
-							Array.isArray(updateFields.labels) &&
-							updateFields.labels.length !== 0) {
-							body.label_ids = updateFields.labels as number[];
-						}
-
-						await todoistApiRequest.call(this, 'POST', `/tasks/${id}`, body);
-						responseData = { success: true };
-					}
->>>>>>> 5c11eb52
 				}
 				if (Array.isArray(responseData?.data)) {
 					returnData.push.apply(returnData, responseData?.data as IDataObject[]);
