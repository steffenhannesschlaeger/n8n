import { OptionsWithUri } from 'request';

import {
	IExecuteFunctions,
	IHookFunctions,
} from 'n8n-core';

import {
	IDataObject,
} from 'n8n-workflow';

/**
 * Make an API request to Github
 *
 * @param {IHookFunctions} this
 * @param {string} method
 * @param {string} url
 * @param {object} body
 * @returns {Promise<any>}
 */
export async function githubApiRequest(this: IHookFunctions | IExecuteFunctions, method: string, endpoint: string, body: object, query?: object): Promise<any> { // tslint:disable-line:no-any

	const options: OptionsWithUri = {
		method,
		headers: {
			'User-Agent': 'n8n',
		},
		body,
		qs: query,
		uri: '',
		json: true
	};

	try {
		const authenticationMethod = this.getNodeParameter('authentication', 0, 'accessToken') as string;

		if (authenticationMethod === 'accessToken') {
			const credentials = this.getCredentials('githubApi');
			if (credentials === undefined) {
				throw new Error('No credentials got returned!');
			}

			const baseUrl = credentials!.server || 'https://api.github.com';
			options.uri = `${baseUrl}${endpoint}`;

			options.headers!.Authorization = `token ${credentials.accessToken}`;
			return await this.helpers.request(options);
		} else {
			const credentials = this.getCredentials('githubOAuth2Api');

			const baseUrl = credentials!.server || 'https://api.github.com';
			options.uri = `${baseUrl}${endpoint}`;
<<<<<<< HEAD

			return await this.helpers.requestOAuth.call(this, 'githubOAuth2Api', options);
=======
			//@ts-ignore
			return await this.helpers.requestOAuth2.call(this, 'githubOAuth2Api', options);
>>>>>>> d221f6dd
		}
	} catch (error) {
		if (error.statusCode === 401) {
			// Return a clear error
			throw new Error('The Github credentials are not valid!');
		}

		if (error.response && error.response.body && error.response.body.message) {
			// Try to return the error prettier
			throw new Error(`Github error response [${error.statusCode}]: ${error.response.body.message}`);
		}

		// If that data does not exist for some reason return the actual error
		throw error;
	}
}



/**
 * Returns the SHA of the given file
 *
 * @export
 * @param {(IHookFunctions | IExecuteFunctions)} this
 * @param {string} owner
 * @param {string} repository
 * @param {string} filePath
 * @param {string} [branch]
 * @returns {Promise<any>}
 */
export async function getFileSha(this: IHookFunctions | IExecuteFunctions, owner: string, repository: string, filePath: string, branch?: string): Promise<any> { // tslint:disable-line:no-any
	const getBody: IDataObject = {};
	if (branch !== undefined) {
		getBody.branch = branch;
	}
	const getEndpoint = `/repos/${owner}/${repository}/contents/${encodeURI(filePath)}`;
	const responseData = await githubApiRequest.call(this, 'GET', getEndpoint, getBody, {});

	if (responseData.sha === undefined) {
		throw new Error('Could not get the SHA of the file.');
	}
	return responseData.sha;
}<|MERGE_RESOLUTION|>--- conflicted
+++ resolved
@@ -50,13 +50,8 @@
 
 			const baseUrl = credentials!.server || 'https://api.github.com';
 			options.uri = `${baseUrl}${endpoint}`;
-<<<<<<< HEAD
-
-			return await this.helpers.requestOAuth.call(this, 'githubOAuth2Api', options);
-=======
 			//@ts-ignore
 			return await this.helpers.requestOAuth2.call(this, 'githubOAuth2Api', options);
->>>>>>> d221f6dd
 		}
 	} catch (error) {
 		if (error.statusCode === 401) {
