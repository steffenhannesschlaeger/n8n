--- conflicted
+++ resolved
@@ -455,7 +455,7 @@
 			const newWorkflowData = req.body as IWorkflowBase;
 			const id = req.params.id;
 
-            await this.externalHooks.run('workflow.update', [newWorkflowData]);
+			await this.externalHooks.run('workflow.update', [newWorkflowData]);
 
 			const isActive = await this.activeWorkflowRunner.isActive(id);
 
@@ -526,7 +526,7 @@
 		this.app.delete(`/${this.restEndpoint}/workflows/:id`, ResponseHelper.send(async (req: express.Request, res: express.Response): Promise<boolean> => {
 			const id = req.params.id;
 
-            await this.externalHooks.run('workflow.delete', [id]);
+			await this.externalHooks.run('workflow.delete', [id]);
 
 			const isActive = await this.activeWorkflowRunner.isActive(id);
 
@@ -541,12 +541,7 @@
 		}));
 
 
-<<<<<<< HEAD
 		this.app.post(`/${this.restEndpoint}/workflows/run`, ResponseHelper.send(async (req: express.Request, res: express.Response): Promise<IExecutionPushResponse> => {
-=======
-
-		this.app.post('/rest/workflows/run', ResponseHelper.send(async (req: express.Request, res: express.Response): Promise<IExecutionPushResponse> => {
->>>>>>> b1b355f1
 			const workflowData = req.body.workflowData;
 			const runData: IRunData | undefined = req.body.runData;
 			const startNodes: string[] | undefined = req.body.startNodes;
@@ -674,14 +669,9 @@
 
 
 		// Returns the active workflow ids
-<<<<<<< HEAD
 		this.app.get(`/${this.restEndpoint}/active`, ResponseHelper.send(async (req: express.Request, res: express.Response): Promise<string[]> => {
-			return this.activeWorkflowRunner.getActiveWorkflows();
-=======
-		this.app.get('/rest/active', ResponseHelper.send(async (req: express.Request, res: express.Response): Promise<string[]> => {
 			const activeWorkflows = await this.activeWorkflowRunner.getActiveWorkflows();
 			return activeWorkflows.map(workflow => workflow.id.toString()) as string[];
->>>>>>> b1b355f1
 		}));
 
 
