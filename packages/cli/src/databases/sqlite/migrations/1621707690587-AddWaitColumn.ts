--- conflicted
+++ resolved
@@ -6,14 +6,9 @@
 	name = 'AddWaitColumn1621707690587';
 
 	async up(queryRunner: QueryRunner): Promise<void> {
-<<<<<<< HEAD
-		const tablePrefix = config.getEnv('database.tablePrefix');
-		console.log('\n\nINFO: Started with migration for wait functionality.\n      Depending on the number of saved executions, that may take a little bit.\n\n');
-=======
 		logMigrationStart(this.name);
 
-		const tablePrefix = config.get('database.tablePrefix');
->>>>>>> 13a9db77
+		const tablePrefix = config.getEnv('database.tablePrefix');
 
 		await queryRunner.query(`DROP TABLE IF EXISTS "${tablePrefix}temporary_execution_entity"`);
 		await queryRunner.query(
