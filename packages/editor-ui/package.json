--- conflicted
+++ resolved
@@ -35,11 +35,8 @@
     "timeago.js": "^4.0.2",
     "v-click-outside": "^3.1.2",
     "vue-fragment": "^1.5.2",
-<<<<<<< HEAD
-    "vue-i18n": "^8.26.7"
-=======
+    "vue-i18n": "^8.26.7",
     "xss": "^1.0.10"
->>>>>>> e1819076
   },
   "devDependencies": {
     "@fortawesome/fontawesome-svg-core": "^1.2.35",
@@ -83,11 +80,7 @@
     "lodash.debounce": "^4.0.8",
     "lodash.get": "^4.4.2",
     "lodash.set": "^4.3.2",
-<<<<<<< HEAD
     "n8n-workflow": "~0.80.0",
-=======
-    "n8n-workflow": "~0.79.0",
->>>>>>> e1819076
     "normalize-wheel": "^1.0.1",
     "prismjs": "^1.17.1",
     "quill": "^2.0.0-dev.3",
